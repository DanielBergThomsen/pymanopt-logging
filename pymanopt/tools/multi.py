import numpy as np
<<<<<<< HEAD


def multiprod(A: np.ndarray, B: np.ndarray) -> np.ndarray:
    """Vectorized matrix-matrix multiplication.
    The matrices ``A`` and ``B`` are assumed to be arrays containing ``k``
    matrices, i.e., ``A`` and ``B`` have shape ``(k, m, n)`` and ``(k, n, p)``,
    respectively.
    The function multiplies each matrix in ``A`` with the corresponding matrix
    in ``B`` along the first dimension.
    The resulting array has shape ``(k, m, p)``.
    Args:
        A: The first matrix.
        B: The second matrix.
    Returns:
        The matrix (or more precisely array of matrices) corresponding to
        the matrix product vectorized over the first dimension of ``A`` and
        ``B`` (if ``A.ndim == 2``).
    """
    if A.ndim == 2:
        return A @ B
    return np.einsum("ijk,ikl->ijl", A, B)
=======
import scipy.linalg
>>>>>>> e15c6d8f


def multitransp(A):
    """Vectorized matrix transpose.
<<<<<<< HEAD
    A is assumed to be an array containing M matrices, each of which has
    dimension N x P.
    That is, A is an M x N x P array. Multitransp then returns an array
    containing the M matrix transposes of the matrices in A, each of which will
    be P x N.
=======

    ``A`` is assumed to be an array containing ``M`` matrices, each of which
    has dimension ``N x P``.
    That is, ``A`` is an ``M x N x P`` array. Multitransp then returns an array
    containing the ``M`` matrix transposes of the matrices in ``A``, each of
    which will be ``P x N``.
>>>>>>> e15c6d8f
    """
    # First check if we have been given just one matrix
    if A.ndim == 2:
        return A.T
    return np.transpose(A, (0, 2, 1))


def multihconj(A):
    """Vectorized matrix conjugate transpose."""
    return np.conjugate(multitransp(A))


def multisym(A):
    """Vectorized matrix symmetrization.
    Given an array ``A`` of matrices (represented as an array of shape ``(k, n,
    n)``), returns a version of ``A`` with each matrix symmetrized, i.e.,
    every matrix ``A[i]`` satisfies ``A[i] == A[i].T``.
    """
    return 0.5 * (A + multitransp(A))


def multiherm(A):
    # Inspired by MATLAB multiherm function by Nicholas Boumal.
    return 0.5 * (A + multihconj(A))


def multiskew(A):
    """Vectorized matrix skew-symmetrization.
<<<<<<< HEAD
    Same as :func:`multisym`, but returns an array where each matrix ``A[i]``
    is skew-symmetric, i.e., the components of ``A`` satisfy ``A[i] ==
=======

    Similar to :func:`multisym`, but returns an array where each matrix
    ``A[i]`` is skew-symmetric, i.e., the components of ``A`` satisfy ``A[i] ==
>>>>>>> e15c6d8f
    -A[i].T``.
    """
    return 0.5 * (A - multitransp(A))


def multiskewh(A):
    # Inspired by MATLAB multiskewh function by Nicholas Boumal.
    return 0.5 * (A - multihconj(A))


def multieye(k, n):
    """Array of ``k`` ``n x n`` identity matrices."""
    return np.tile(np.eye(n), (k, 1, 1))


def multilogm(A, *, positive_definite=False):
    """Vectorized matrix logarithm."""
    if not positive_definite:
        return np.vectorize(scipy.linalg.logm, signature="(m,m)->(m,m)")(A)

    w, v = np.linalg.eigh(A)
    w = np.expand_dims(np.log(w), axis=-1)
    logmA = v @ (w * multihconj(v))
    if np.isrealobj(A):
        return np.real(logmA)
    return logmA


def multiexpm(A, *, symmetric=False):
    """Vectorized matrix exponential."""
    if not symmetric:
        return np.vectorize(scipy.linalg.expm, signature="(m,m)->(m,m)")(A)

    w, v = np.linalg.eigh(A)
    w = np.expand_dims(np.exp(w), axis=-1)
    expmA = v @ (w * multihconj(v))
    if np.isrealobj(A):
        return np.real(expmA)
    return expmA


def multiqr(A):
    """Vectorized QR decomposition."""
    q, r = np.vectorize(np.linalg.qr, signature="(m,n)->(m,k),(k,n)")(A)

    # Compute signs or unit-modulus phase of entries of diagonal of r.
    diagonal = np.diagonal(r, axis1=-2, axis2=-1).copy()
    diagonal[diagonal == 0] = 1
    s = diagonal / np.abs(diagonal)

    if A.ndim == 3:
        s = np.expand_dims(s, axis=1)
    q = q * s
    r = multitransp(multitransp(r) * np.conjugate(s))
    return q, r<|MERGE_RESOLUTION|>--- conflicted
+++ resolved
@@ -1,47 +1,15 @@
 import numpy as np
-<<<<<<< HEAD
-
-
-def multiprod(A: np.ndarray, B: np.ndarray) -> np.ndarray:
-    """Vectorized matrix-matrix multiplication.
-    The matrices ``A`` and ``B`` are assumed to be arrays containing ``k``
-    matrices, i.e., ``A`` and ``B`` have shape ``(k, m, n)`` and ``(k, n, p)``,
-    respectively.
-    The function multiplies each matrix in ``A`` with the corresponding matrix
-    in ``B`` along the first dimension.
-    The resulting array has shape ``(k, m, p)``.
-    Args:
-        A: The first matrix.
-        B: The second matrix.
-    Returns:
-        The matrix (or more precisely array of matrices) corresponding to
-        the matrix product vectorized over the first dimension of ``A`` and
-        ``B`` (if ``A.ndim == 2``).
-    """
-    if A.ndim == 2:
-        return A @ B
-    return np.einsum("ijk,ikl->ijl", A, B)
-=======
 import scipy.linalg
->>>>>>> e15c6d8f
 
 
 def multitransp(A):
     """Vectorized matrix transpose.
-<<<<<<< HEAD
-    A is assumed to be an array containing M matrices, each of which has
-    dimension N x P.
-    That is, A is an M x N x P array. Multitransp then returns an array
-    containing the M matrix transposes of the matrices in A, each of which will
-    be P x N.
-=======
 
     ``A`` is assumed to be an array containing ``M`` matrices, each of which
     has dimension ``N x P``.
     That is, ``A`` is an ``M x N x P`` array. Multitransp then returns an array
     containing the ``M`` matrix transposes of the matrices in ``A``, each of
     which will be ``P x N``.
->>>>>>> e15c6d8f
     """
     # First check if we have been given just one matrix
     if A.ndim == 2:
@@ -70,14 +38,9 @@
 
 def multiskew(A):
     """Vectorized matrix skew-symmetrization.
-<<<<<<< HEAD
-    Same as :func:`multisym`, but returns an array where each matrix ``A[i]``
-    is skew-symmetric, i.e., the components of ``A`` satisfy ``A[i] ==
-=======
 
     Similar to :func:`multisym`, but returns an array where each matrix
     ``A[i]`` is skew-symmetric, i.e., the components of ``A`` satisfy ``A[i] ==
->>>>>>> e15c6d8f
     -A[i].T``.
     """
     return 0.5 * (A - multitransp(A))
