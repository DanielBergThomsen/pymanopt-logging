--- conflicted
+++ resolved
@@ -1,37 +1,3 @@
-<<<<<<< HEAD
-"""
-Module containing manifolds of n-dimensional rotations.
-"""
-
-import numpy as np
-from numpy import linalg as la
-from numpy import random as rnd
-from scipy.linalg import expm, logm
-from scipy.special import comb
-
-from pymanopt.manifolds.manifold import EuclideanEmbeddedSubmanifold
-from pymanopt.tools.multi import multiprod, multiskew, multisym, multitransp
-
-
-class SpecialOrthogonalGroup(EuclideanEmbeddedSubmanifold):
-    """The special orthogonal group.
-    Special orthogonal group (the manifold of rotations): deals with matrices
-    X of size k x n x n (or n x n if k = 1, which is the default) such that
-    each n x n matrix is orthogonal, with determinant 1, i.e.,
-    dot(X.T, X) = eye(n) if k = 1, or dot(X[i].T, X[i]) = eye(n) if k > 1.
-    This is a description of SO(n)^k with the induced metric from the
-    embedding space (R^nxn)^k, i.e., this manifold is a Riemannian
-    submanifold of (R^nxn)^k endowed with the usual trace inner product.
-    Tangent vectors are represented in the Lie algebra, i.e., as skew
-    symmetric matrices. Use the function manifold.tangent2ambient(X, H) to
-    switch from the Lie algebra representation to the embedding space
-    representation. This is often necessary when defining
-    problem.ehess(X, H).
-    By default, the retraction is only a first-order approximation of the
-    exponential. To force the use of a second-order approximation, call
-    manifold.retr = manifold.retr2 after creating manifold object. This switches from a
-    QR-based computation to an SVD-based computation.
-=======
 import numpy as np
 import scipy.special
 
@@ -73,7 +39,6 @@
     The method :meth:`embedding` can be used to transform a tangent vector from
     its Lie algebra representation to the embedding space representation.
 
->>>>>>> e15c6d8f
     Args:
         n: The dimension of the space that elements of the group act on.
         k: The number of elements in the product of groups.
@@ -163,54 +128,6 @@
     def random_point(self):
         n, k = self._n, self._k
         if n == 1:
-<<<<<<< HEAD
-            R = np.ones((N, 1, 1))
-            if N == 1:
-                return R.reshape(n, n)
-            return R
-        
-        R = np.zeros((N, n, n))
-        for i in range(N):
-            # Generated as such, Q is uniformly distributed over O(n), the
-            # group of orthogonal n-by-n matrices.
-            A = rnd.randn(n, n)
-            Q, RR = la.qr(A)
-            # TODO(nkoep): Add a proper reference to Mezzadri 2007.
-            Q = Q @ np.diag(np.sign(np.diag(RR)))
-
-            # If Q is in O(n) but not in SO(n), we permute the two first
-            # columns of Q such that det(new Q) = -det(Q), hence the new Q will
-            # be in SO(n), uniformly distributed.
-            if la.det(Q) < 0:
-                Q[:, [0, 1]] = Q[:, [1, 0]]
-            R[i] = Q
-
-        if N == 1:
-            return R.reshape(n, n)
-        return R
-
-    def rand(self):
-        return self._randrot(self._n, self._k)
-
-    @staticmethod
-    def _randskew(n, N=1):
-        idxs = np.triu_indices(n, 1)
-        S = np.zeros((N, n, n))
-        for i in range(N):
-            S[i][idxs] = rnd.randn(int(n * (n - 1) / 2))
-            S = S - multitransp(S)
-        if N == 1:
-            return S.reshape(n, n)
-        return S
-
-    def randvec(self, point):
-        tangent_vector = self._randskew(self._n, self._k)
-        return tangent_vector / np.sqrt(
-            np.tensordot(
-                tangent_vector, tangent_vector, axes=tangent_vector.ndim
-            )
-        )
-=======
             point = np.ones((k, 1, 1))
         else:
             point, _ = multiqr(np.random.normal(size=(k, n, n)))
@@ -235,7 +152,6 @@
         if k == 1:
             vector = vector[0]
         return vector / np.sqrt(np.tensordot(vector, vector, axes=vector.ndim))
->>>>>>> e15c6d8f
 
     def zero_vector(self, point):
         zero = np.zeros((self._k, self._n, self._n))
