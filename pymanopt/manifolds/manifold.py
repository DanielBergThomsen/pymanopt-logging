--- conflicted
+++ resolved
@@ -26,18 +26,11 @@
     Not all methods are required by all optimizers.
     In particular, first order gradient based optimizers such as
     :mod:`pymanopt.optimizers.steepest_descent` and
-<<<<<<< HEAD
     :mod:`pymanopt.optimizers.conjugate_gradient` require
     :meth:`euclidean_to_riemannian_gradient` to be implemented but not
-    :meth:`euclidean_to_riemannian_hvp`.
-    Second order optimizers such as :mod:`pymanopt.optimizers.trust_regions`
-    will require :meth:`euclidean_to_riemannian_hvp`.
-=======
-    :mod:`pymanopt.optimizers.conjugate_gradient` require :meth:`euclidean_to_riemannian_gradient` to
-    be implemented but not :meth:`euclidean_to_riemannian_hessian`.
-    Second order optimizers such as :mod:`pymanopt.optimizers.trust_regions` will
-    require :meth:`euclidean_to_riemannian_hessian`.
->>>>>>> 5929a113
+    :meth:`euclidean_to_riemannian_hessian`.
+    Second-order optimizers such as :class:`pymanopt.optimizers.TrustRegions`
+    will require :meth:`euclidean_to_riemannian_hessian`.
     """
 
     def __init__(self, name, dimension, point_layout=1):
@@ -250,17 +243,10 @@
     their Riemannian counterparts via the
     :meth:`euclidean_to_riemannian_gradient` method.
     Similarly, if the Weingarten map (also known as shape operator) is provided
-<<<<<<< HEAD
-    by implementing the :meth:`weingarten` method, the class provides a
-    generic implementation of the :meth:`euclidean_to_riemannian_hvp` method
-    required by second-order optimizers to translate Euclidean Hessian-vector
-    products to their Riemannian counterparts.
-=======
     via implementing the :meth:`weingarten` method, the class provides a
-    generic implementation of the :meth:`euclidean_to_riemannian_hessian` method required by
-    second-order optimizers to translate Euclidean Hessian-vector products to
-    their Riemannian counterparts.
->>>>>>> 5929a113
+    generic implementation of the :meth:`euclidean_to_riemannian_hessian`
+    method required by second-order optimizers to translate Euclidean
+    Hessian-vector products to their Riemannian counterparts.
 
     Notes:
         This class follows definition 3.47 in [Bou2020]_ of "Riemannian
