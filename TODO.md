# TODO/Roadmap

<<<<<<< HEAD
## 1.2.x:
  - Add 'check_hessian' function
=======
## 2.0.x:
  - Add 'check_hessian' diagnostic function to add automatic tests for
    `euclidean_to_riemannian_hessian'

## 2.1.x:
>>>>>>> 0ac897ba
  - For Riemannian submanifolds of Euclidean space, it is acceptable to
    transport simply by orthogonal projection of the tangent vector translated
    in the ambient space. For this, 'RiemannianSubmanifold' would require a
    generic 'embedding' method. See 'FixedRankEmbedded'.
  - attrs
  - Refactor optimizer implementations
  - Add complex manifolds #125
  - Add JAX backend #115
  - Add L-BFGS and other quasi-Newton optimizers
  - Add patience parameter to terminate optimization if cost does not improve
    anymore #114
  - Add constant step size line search method
  - Add callback mechanism to allow for custom termination criteria
  - Add support for complex manifolds to autodiff backends

## 3.0.x:
  - Raise an exception if dimension of 'SphereSubspaceIntersection' manifold is
    0
  - Add pep8-naming (requires breaking public API to fix all errors)
  - Make FixedRankEmbedded manifold compatible with autodiff backends
    (add weingarten map to support euclidean_to_riemannian_hessian)
  - Refactor TrustRegions implementation and update parameter names
  - Rewrite core/manifolds
    * in JAX with jit support, or
    * using a backend abstraction as in geomstats (potentially shared with
      geomstats)
  - Revist "reuse_line_searcher"
  - Rename "orth_value" to "restart_threshold"
  - Revisit checking docstrings with darglint if the package is more mature<|MERGE_RESOLUTION|>--- conflicted
+++ resolved
@@ -1,15 +1,10 @@
 # TODO/Roadmap
 
-<<<<<<< HEAD
-## 1.2.x:
-  - Add 'check_hessian' function
-=======
 ## 2.0.x:
   - Add 'check_hessian' diagnostic function to add automatic tests for
     `euclidean_to_riemannian_hessian'
 
 ## 2.1.x:
->>>>>>> 0ac897ba
   - For Riemannian submanifolds of Euclidean space, it is acceptable to
     transport simply by orthogonal projection of the tangent vector translated
     in the ambient space. For this, 'RiemannianSubmanifold' would require a
